import Konva from "konva";
import NodeWrapper from "./NodeWrapper";
import SelectableObject from "./SelectableObject";
import StateManager from "./StateManager";
import { Tool } from "./Tool";
import TokenWrapper from "./TokenWrapper";
import { v4 as uuidv4 } from 'uuid';

export default class TransitionWrapper extends SelectableObject {
   
    public static readonly ExtraTransitionArrowPadding = 5;

    private static readonly SelectedArrowColor = 'red';
    private static readonly ArrowColor = 'black';

    private arrowObject: Konva.Arrow;
    private labelObject: Konva.Text;
    private labelCenterDebugObject: Konva.Circle;
    public konvaGroup: Konva.Group;

    private _sourceNode: NodeWrapper;
    transitionId: string;
    isCurved: boolean;
<<<<<<< HEAD
    isDelete: boolean;
=======
>>>>>>> 9e3ee283
    priority: string;
    public get sourceNode() { return this._sourceNode; }

    private _destNode: NodeWrapper;
    public get destNode() { return this._destNode; }

    private _tokens: Set<TokenWrapper>;

    private _isEpsilonTransition: boolean;

    private readonly _id: string
    public get id() {
        return this._id;
    }

    constructor(sourceNode: NodeWrapper, destNode: NodeWrapper, isEpsilonTransition: boolean | null = null, tokens: Array<TokenWrapper> | Set<TokenWrapper> | null = null) {
        console.log('inside the constructor');
        super();
        this._id = uuidv4();
        this._sourceNode = sourceNode;
        this._destNode = destNode;
        this._tokens = new Set(tokens) ?? new Set<TokenWrapper>();
        this._isEpsilonTransition = isEpsilonTransition ?? false;
<<<<<<< HEAD
        this.isDelete = false;
        
        const existingTransitions = StateManager.transitions.find(t =>
        //    (t.sourceNode.id === sourceNode.id && t.destNode.id === destNode.id) ||
            (t.sourceNode.id === destNode.id && t.destNode.id === sourceNode.id)
        );
        const existingTransition = StateManager.transitions.find(t =>
            (t.sourceNode.id === sourceNode.id && t.destNode.id === destNode.id)
        );
        if(existingTransition)
        {
            this.isDelete =true;
            StateManager.deselectAllObjects();
            StateManager.selectObject(existingTransition);
        }
        

        
        if (!existingTransitions) 
        {
            this.priority = 'straight';
        } 
        else 
        {
            existingTransitions.priority = 'curve';
            this.priority = 'curve';
            existingTransitions.updatePoints();
        }
        
=======

        const existingTransitions = StateManager.transitions.filter(t => 
            (t.sourceNode.id === sourceNode.id && t.destNode.id === destNode.id) ||
            (t.sourceNode.id === destNode.id && t.destNode.id === sourceNode.id)
        );

        //this.priority = existingTransitions.length === 0 ? 'first' : 'second';
        if(existingTransitions.length === 0){
            this.priority = 'straight';
        } else {
            existingTransitions[0].priority = 'curve';
            this.priority = 'curve';
            existingTransitions[0].updatePoints();
        }

>>>>>>> 9e3ee283
        this.konvaGroup = new Konva.Group();
        
        this.arrowObject = new Konva.Arrow({
            x: 0,
            y: 0,
            points: [0, 0, 0, 0],
            stroke: StateManager.colorScheme.transitionArrowColor,
            fill: StateManager.colorScheme.transitionArrowColor,
            strokeWidth: 5,
            lineJoin: 'round',
            pointerLength: 10,
            pointerWidth: 10,
        });

        this.labelCenterDebugObject = new Konva.Circle({
            x: 0,
            y: 0,
            radius: 3,
            fill: 'magenta'
        });

        this.labelObject = new Konva.Text({
            x: 0,
            y: 0,
            align: 'center',
            verticalAlign: 'middle',
            text: 'label here',
            fontSize: 20,
            fill: StateManager.colorScheme.transitionLabelColor,
        });

if (this.isDelete){

}
else{
        this.konvaGroup.add(this.arrowObject);
        this.konvaGroup.add(this.labelCenterDebugObject);
        this.konvaGroup.add(this.labelObject);
}
        this.updatePoints();

        this.konvaGroup.on('click', (ev) => this.onClick.call(this, ev));
        this._sourceNode.nodeGroup.on('move.transition', (ev) => this.updatePoints.call(this));
        this._destNode.nodeGroup.on('move.transition', (ev) => this.updatePoints.call(this));
        this.konvaGroup.on('click', (ev) => this.onClick.call(this, ev));
    }

    private resetLabel() {
        let text = [];
        if (this.isEpsilonTransition) {
            text.push("ε");
        }

        this._tokens.forEach(tok => text.push(tok.symbol));
        this.labelObject.text(text.join(','));
    }

    public updatePoints() {
        this.resetLabel();
    
        if (this._sourceNode === this._destNode) {
            this.handleSameSourceAndDest();
        } else {
            const srcPos = this._sourceNode.nodeGroup.position();
            const dstPos = this._destNode.nodeGroup.position();
            
            if (this.priority === 'curve') {
                this.handleCurvePriority(srcPos, dstPos);
            } else {
                this.handleDefaultPriority(srcPos, dstPos);
            }
<<<<<<< HEAD
            if(this.isDelete)
            {
            this.deleteKonvaObjects;
            }
=======
>>>>>>> 9e3ee283
        }
    }
    
    handleSameSourceAndDest() {
        console.log('source node and dest node are the same!');
        const srcPos = this._sourceNode.nodeGroup.position();
        const ANGLE = 60.0 * (Math.PI / 180.0);
        const DIST = 30;
    
        const centerPtX = srcPos.x;
        const centerPtY = srcPos.y - NodeWrapper.NodeRadius - DIST * 1.5;
    
        const pointsArray = [
            srcPos.x + NodeWrapper.NodeRadius * Math.cos(ANGLE),
            srcPos.y - NodeWrapper.NodeRadius * Math.sin(ANGLE),
            srcPos.x + NodeWrapper.NodeRadius * Math.cos(ANGLE) + DIST * Math.cos(ANGLE),
            srcPos.y - NodeWrapper.NodeRadius * Math.sin(ANGLE) - DIST * Math.sin(ANGLE),
            centerPtX,
            centerPtY,
            srcPos.x - NodeWrapper.NodeRadius * Math.cos(ANGLE) - DIST * Math.cos(ANGLE),
            srcPos.y - NodeWrapper.NodeRadius * Math.sin(ANGLE) - DIST * Math.sin(ANGLE),
            srcPos.x - NodeWrapper.NodeRadius * Math.cos(ANGLE) - TransitionWrapper.ExtraTransitionArrowPadding * Math.cos(ANGLE),
            srcPos.y - NodeWrapper.NodeRadius * Math.sin(ANGLE) - TransitionWrapper.ExtraTransitionArrowPadding * Math.sin(ANGLE)
        ];
<<<<<<< HEAD
        this.updateArrow(pointsArray, 0);
        this.labelObject.position({ x: centerPtX, y: centerPtY-20});
        this.labelCenterDebugObject.position({ x: centerPtX, y: centerPtY});
=======
    
        this.updateArrow(pointsArray, 0);
        this.updateLabelPosition(centerPtX, centerPtY - 20);
>>>>>>> 9e3ee283
    }
    
    handleCurvePriority(srcPos: { x: number, y: number }, dstPos: { x: number, y: number }) {
        console.log('Curved arrow logic executed!');
        const angle = Math.atan2(dstPos.y - srcPos.y, dstPos.x - srcPos.x);
        const curveSize = 40;
        const textOffset = curveSize + 20;
        const midPoint = { x: (srcPos.x + dstPos.x) / 2, y: (srcPos.y + dstPos.y) / 2 };
        const normalVectorXComponent = Math.cos(angle + Math.PI / 2);
        const normalVectorYComponent = Math.sin(angle + Math.PI / 2);
    
        const pointsArray = [
            srcPos.x + NodeWrapper.NodeRadius * Math.cos(angle + Math.PI / 8),
            srcPos.y + NodeWrapper.NodeRadius * Math.sin(angle + Math.PI / 8),
            midPoint.x + curveSize * normalVectorXComponent,
            midPoint.y + curveSize * normalVectorYComponent,
            dstPos.x - (NodeWrapper.NodeRadius + TransitionWrapper.ExtraTransitionArrowPadding) * Math.cos(angle - Math.PI / 8),
            dstPos.y - (NodeWrapper.NodeRadius + TransitionWrapper.ExtraTransitionArrowPadding) * Math.sin(angle - Math.PI / 8)
        ];
    
        this.updateArrow(pointsArray, 0.5);
        this.updateLabelPosition(midPoint.x + textOffset * normalVectorXComponent, midPoint.y + textOffset * normalVectorYComponent);
        this.updateLabelCenterDebugPosition(midPoint.x + curveSize * normalVectorXComponent, midPoint.y + curveSize * normalVectorYComponent);
    }
    
    handleDefaultPriority(srcPos: { x: number, y: number }, dstPos: { x: number, y: number }) {
        const unitVector = this.calculateUnitVectorTowardsSrc(srcPos, dstPos);
        const xAvg = ((srcPos.x + unitVector.x) + (dstPos.x - unitVector.x)) / 2;
        const yAvg = ((srcPos.y + unitVector.y) + (dstPos.y - unitVector.y)) / 2;
<<<<<<< HEAD
        const midPoint = { x: (srcPos.x + dstPos.x) / 2, y: (srcPos.y + dstPos.y) / 2 };
=======
    
>>>>>>> 9e3ee283
        this.updateArrow([srcPos.x, srcPos.y, dstPos.x - unitVector.x, dstPos.y - unitVector.y], 0);
        this.updateLabelPosition(xAvg, yAvg);
        this.updateLabelCenterDebugPosition(xAvg, yAvg);
    }
    
    calculateUnitVectorTowardsSrc(srcPos: { x: number, y: number }, dstPos: { x: number, y: number }) {
        const xDestRelativeToSrc = dstPos.x - srcPos.x;
        const yDestRelativeToSrc = dstPos.y - srcPos.y;
        const magnitude = Math.sqrt(xDestRelativeToSrc * xDestRelativeToSrc + yDestRelativeToSrc * yDestRelativeToSrc);
        const newMag = NodeWrapper.NodeRadius + TransitionWrapper.ExtraTransitionArrowPadding;
        const xUnitTowardsSrc = xDestRelativeToSrc / magnitude * newMag;
        const yUnitTowardsSrc = yDestRelativeToSrc / magnitude * newMag;
    
        return { x: xUnitTowardsSrc, y: yUnitTowardsSrc };
    }
    
    updateArrow(pointsArray: number[], tension: number) {
        this.arrowObject.points(pointsArray);
        this.arrowObject.tension(tension);
    }
    
    updateLabelPosition(x: number, y: number) {
        this.labelObject.position({ x, y });
    }
    
    updateLabelCenterDebugPosition(x: number, y: number) {
        this.labelCenterDebugObject.position({ x, y });
    }
    

    public involvesNode(node: NodeWrapper): boolean {
        return this._sourceNode === node || this._destNode === node;
    }

    public onClick(ev: Konva.KonvaEventObject<MouseEvent>) {
        if (StateManager.currentTool === Tool.Select) {
            // If shift isn't being held, then clear all previous selection
            if (!ev.evt.shiftKey) {
                StateManager.deselectAllObjects();
            }
            StateManager.selectObject(this);
        }
    }

    public select(): void {
        this.arrowObject.fill(StateManager.colorScheme.transitionSelectedArrowColor);
        this.arrowObject.stroke(StateManager.colorScheme.transitionSelectedArrowColor);
    }

    public deselect(): void {
        this.arrowObject.fill(StateManager.colorScheme.transitionArrowColor);
        this.arrowObject.stroke(StateManager.colorScheme.transitionArrowColor);
    }

    public konvaObject(): Konva.Node {
        return this.konvaGroup;
    }

    public deleteKonvaObjects(): void {
        this.konvaGroup.destroy();
    }

    public addToken(tok: TokenWrapper) {
        this._tokens.add(tok);
        this.updatePoints();
    }

    public removeToken(tok: TokenWrapper) {
        this._tokens.delete(tok);
        this.updatePoints();
    }

    public hasToken(tok: TokenWrapper): boolean {
        return this._tokens.has(tok);
    }

    public set isEpsilonTransition(value: boolean) {
        this._isEpsilonTransition = value;
        this.updatePoints();
    }

    public get isEpsilonTransition(): boolean {
        return this._isEpsilonTransition;
    }

    public toJSON() {
        return {
            id: this.id,
            source: this._sourceNode.id,
            dest: this._destNode.id,
            isEpsilonTransition: this.isEpsilonTransition,
            tokens: Array.from(this._tokens.values()).map(tok => tok.id)
        };
    }

    public updateColorScheme() {
        this.arrowObject.fill(StateManager.colorScheme.transitionArrowColor);
        this.arrowObject.stroke(StateManager.colorScheme.transitionArrowColor);
        this.labelObject.fill(StateManager.colorScheme.transitionLabelColor);
    }
}<|MERGE_RESOLUTION|>--- conflicted
+++ resolved
@@ -21,10 +21,6 @@
     private _sourceNode: NodeWrapper;
     transitionId: string;
     isCurved: boolean;
-<<<<<<< HEAD
-    isDelete: boolean;
-=======
->>>>>>> 9e3ee283
     priority: string;
     public get sourceNode() { return this._sourceNode; }
 
@@ -48,37 +44,6 @@
         this._destNode = destNode;
         this._tokens = new Set(tokens) ?? new Set<TokenWrapper>();
         this._isEpsilonTransition = isEpsilonTransition ?? false;
-<<<<<<< HEAD
-        this.isDelete = false;
-        
-        const existingTransitions = StateManager.transitions.find(t =>
-        //    (t.sourceNode.id === sourceNode.id && t.destNode.id === destNode.id) ||
-            (t.sourceNode.id === destNode.id && t.destNode.id === sourceNode.id)
-        );
-        const existingTransition = StateManager.transitions.find(t =>
-            (t.sourceNode.id === sourceNode.id && t.destNode.id === destNode.id)
-        );
-        if(existingTransition)
-        {
-            this.isDelete =true;
-            StateManager.deselectAllObjects();
-            StateManager.selectObject(existingTransition);
-        }
-        
-
-        
-        if (!existingTransitions) 
-        {
-            this.priority = 'straight';
-        } 
-        else 
-        {
-            existingTransitions.priority = 'curve';
-            this.priority = 'curve';
-            existingTransitions.updatePoints();
-        }
-        
-=======
 
         const existingTransitions = StateManager.transitions.filter(t => 
             (t.sourceNode.id === sourceNode.id && t.destNode.id === destNode.id) ||
@@ -94,9 +59,8 @@
             existingTransitions[0].updatePoints();
         }
 
->>>>>>> 9e3ee283
         this.konvaGroup = new Konva.Group();
-        
+
         this.arrowObject = new Konva.Arrow({
             x: 0,
             y: 0,
@@ -126,20 +90,15 @@
             fill: StateManager.colorScheme.transitionLabelColor,
         });
 
-if (this.isDelete){
-
-}
-else{
         this.konvaGroup.add(this.arrowObject);
         this.konvaGroup.add(this.labelCenterDebugObject);
         this.konvaGroup.add(this.labelObject);
-}
+
         this.updatePoints();
 
         this.konvaGroup.on('click', (ev) => this.onClick.call(this, ev));
         this._sourceNode.nodeGroup.on('move.transition', (ev) => this.updatePoints.call(this));
         this._destNode.nodeGroup.on('move.transition', (ev) => this.updatePoints.call(this));
-        this.konvaGroup.on('click', (ev) => this.onClick.call(this, ev));
     }
 
     private resetLabel() {
@@ -166,13 +125,6 @@
             } else {
                 this.handleDefaultPriority(srcPos, dstPos);
             }
-<<<<<<< HEAD
-            if(this.isDelete)
-            {
-            this.deleteKonvaObjects;
-            }
-=======
->>>>>>> 9e3ee283
         }
     }
     
@@ -197,15 +149,9 @@
             srcPos.x - NodeWrapper.NodeRadius * Math.cos(ANGLE) - TransitionWrapper.ExtraTransitionArrowPadding * Math.cos(ANGLE),
             srcPos.y - NodeWrapper.NodeRadius * Math.sin(ANGLE) - TransitionWrapper.ExtraTransitionArrowPadding * Math.sin(ANGLE)
         ];
-<<<<<<< HEAD
-        this.updateArrow(pointsArray, 0);
-        this.labelObject.position({ x: centerPtX, y: centerPtY-20});
-        this.labelCenterDebugObject.position({ x: centerPtX, y: centerPtY});
-=======
     
         this.updateArrow(pointsArray, 0);
         this.updateLabelPosition(centerPtX, centerPtY - 20);
->>>>>>> 9e3ee283
     }
     
     handleCurvePriority(srcPos: { x: number, y: number }, dstPos: { x: number, y: number }) {
@@ -235,11 +181,7 @@
         const unitVector = this.calculateUnitVectorTowardsSrc(srcPos, dstPos);
         const xAvg = ((srcPos.x + unitVector.x) + (dstPos.x - unitVector.x)) / 2;
         const yAvg = ((srcPos.y + unitVector.y) + (dstPos.y - unitVector.y)) / 2;
-<<<<<<< HEAD
-        const midPoint = { x: (srcPos.x + dstPos.x) / 2, y: (srcPos.y + dstPos.y) / 2 };
-=======
-    
->>>>>>> 9e3ee283
+    
         this.updateArrow([srcPos.x, srcPos.y, dstPos.x - unitVector.x, dstPos.y - unitVector.y], 0);
         this.updateLabelPosition(xAvg, yAvg);
         this.updateLabelCenterDebugPosition(xAvg, yAvg);
