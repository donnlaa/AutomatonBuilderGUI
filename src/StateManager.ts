--- conflicted
+++ resolved
@@ -1240,29 +1240,8 @@
             selectedNodes.includes(transition.sourceNode) || selectedNodes.includes(transition.destNode)
         );
 
-<<<<<<< HEAD
-        // Remove all transitions (that aren't connected to selected states)
-        selectedTransitions.forEach(trans => {
-            StateManager.removeTransition(trans as TransitionWrapper);
-
-            var sourceNode = trans.sourceNode;
-            var destNode = trans.destNode;
-
-            var remainingTransition = StateManager.transitions.find(t =>
-                (t.sourceNode.id === sourceNode.id && t.destNode.id === destNode.id) ||
-                (t.sourceNode.id === destNode.id && t.destNode.id === sourceNode.id)
-            );
-
-            if (remainingTransition) {
-                remainingTransition.priority = "default";
-                remainingTransition.updatePoints();                
-            }
-
-        });
-=======
         // Copy selected transitions
         const selectedTransitions = this._selectedObjects.filter(obj => obj instanceof TransitionWrapper) as TransitionWrapper[];
->>>>>>> d87832fa
 
 
         // Create an action to remove the selected objects
@@ -1276,13 +1255,27 @@
         removeData.wasStartNode = removeData.nodes.includes(StateManager.startNode);
 
         let totalObjects = removeData.nodes.length + removeData.transitions.length;
-        let actionDescription = `Deleted ${totalObjects} Object${totalObjects !== 1 ? 's' : ''}`;
+        let actionDescription = `Delete ${totalObjects} Object${totalObjects !== 1 ? 's' : ''}`;
 
         let performRemoveForward = (data: RemoveNodeActionDataMulti) => {
             // Remove transitions
             data.transitions.forEach((transition) => {
                 StateManager._transitionWrappers = StateManager._transitionWrappers.filter(t => t !== transition);
                 transition.konvaGroup.remove();
+
+                var sourceNode = transition.sourceNode;
+                var destNode = transition.destNode;
+    
+                var remainingTransition = StateManager.transitions.find(t =>
+                    (t.sourceNode.id === sourceNode.id && t.destNode.id === destNode.id) ||
+                    (t.sourceNode.id === destNode.id && t.destNode.id === sourceNode.id)
+                );
+    
+                if (remainingTransition) {
+                    remainingTransition.priority = "default";
+                    remainingTransition.updatePoints();                
+                }
+
             });
 
             // Remove nodes
