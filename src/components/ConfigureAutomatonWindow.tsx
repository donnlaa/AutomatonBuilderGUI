--- conflicted
+++ resolved
@@ -63,14 +63,10 @@
             {tokenWrapperElements}
             <CoreListItem>
                 <CoreListItem_Left>
-<<<<<<< HEAD
-                    <button className="text-blue-500 dark:text-blue-400" onClick={addTokenToAlphabet}>+ Add Token</button>
-=======
-                    <button className="text-blue-500 flex flex-row items-center" onClick={addTokenToAlphabet}>
+                    <button className="text-blue-500 dark:text-blue-400 flex flex-row items-center" onClick={addTokenToAlphabet}>
                         <BsPlusCircleFill className="mr-1"/>
                         Add Token
                     </button>
->>>>>>> 953f922e
                 </CoreListItem_Left>
             </CoreListItem>
         </div>
