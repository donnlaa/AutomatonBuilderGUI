import DFAState from 'automaton-kit/lib/dfa/DFAState';
import DFA from 'automaton-kit/lib/dfa/DFA';
import DFATransition from 'automaton-kit/lib/dfa/DFATransition';
import DFARunner, { DFARunnerStatus } from 'automaton-kit/lib/dfa/DFARunner';
import StateManager from '../StateManager';


// (method) StateManager.toJSON(): {
//     states: {
//         id: string;
//         x: number;
//         y: number;
//         label: string;
//     }[];
//     alphabet: {
//         id: string;
//         symbol: string;
//     }[];
//     transitions: {
//         id: string;
//         source: string;
//         dest: string;
//         isEpsilonTransition: boolean;
//         tokens: string[];
//     }[];
//     startState: string;
//     acceptStates: string[];
// }

<<<<<<< HEAD

function convertIDtoLabelOrSymbol(id: string, stateManagerData: any): string | null {
    // Check if the ID matches a state ID
    const state = stateManagerData.states.find((s: any) => s.id === id);
    if (state) {
        return state.label;
    }

    // Check if the ID matches a symbol ID in the alphabet
    const symbol = stateManagerData.alphabet.find((a: any) => a.id === id);
    if (symbol) {
        return symbol.symbol;
    }

    // ID not found in states or alphabet
    return null;
}

export function testStringOnAutomata(testString: string): string {
    let myDFA = new DFA();
    const stateManagerData = StateManager.toJSON();

    myDFA.inputAlphabet = StateManager.toJSON().alphabet.map((s) => s.symbol);
    myDFA.states = StateManager.toJSON().states.map((s) => new DFAState(s.label));
    myDFA.acceptStates = StateManager.toJSON().acceptStates.map((s) => {
        const label = convertIDtoLabelOrSymbol(s, stateManagerData);
        return myDFA.states.find((state) => state.label === label);
    });

    myDFA.startState = myDFA.states.find((s) => s.label === convertIDtoLabelOrSymbol(stateManagerData.startState, stateManagerData));

    
    myDFA.transitions = stateManagerData.transitions.flatMap((t) =>
    t.tokens.map((tokenID) => {
        const sourceLabel = convertIDtoLabelOrSymbol(t.source, stateManagerData);
        const tokenSymbol = convertIDtoLabelOrSymbol(tokenID, stateManagerData);
        const destLabel = convertIDtoLabelOrSymbol(t.dest, stateManagerData);

        return new DFATransition(
            myDFA.states.find((s) => s.label === sourceLabel),
            tokenSymbol,
            myDFA.states.find((s) => s.label === destLabel)
        );
    })
    );

    console.log(myDFA);

    let runner = new DFARunner(myDFA, testString.split(''));
    runner.runUntilConclusion();
    let result = runner.getStatus();
    console.log('Testing string:', testString);
    switch (result) {
        case DFARunnerStatus.NotStarted:
            console.log('Result: Not Started');
            return 'Not Started';
        case DFARunnerStatus.InProgress:
            console.log('Result: In Progress');
            return 'In Progress';
        case DFARunnerStatus.Accepted:
            console.log('Result: Accepted');
            return 'Accepted';
        case DFARunnerStatus.Rejected:
            console.log('Result: Rejected');
            return 'Rejected';
        case DFARunnerStatus.InvalidDFA:
            console.log('Result: Invalid DFA');
            return 'Invalid DFA';
        case DFARunnerStatus.InvalidInputTokens:
            console.log('Result: Invalid Input Tokens');
            return 'Invalid Input Tokens';
        default:
            console.log('Result: Unknown Status');
            return 'Unknown Status';
    }
=======
export function testStringOnAutomata(dfa: DFA, testString: string): string {
    
    // Logic is pretty straightforward. Creates an instance of a DFARunner, runs the DFA passed to it with the test
    // string and returns the result to the test string window.
    let runner = new DFARunner(dfa, testString.split(''));
    runner.runUntilConclusion();
    let result = runner.getStatus();

    return result === DFARunnerStatus.Accepted ? 'Accepted' : 'Rejected';
>>>>>>> e9a02312
}<|MERGE_RESOLUTION|>--- conflicted
+++ resolved
@@ -26,8 +26,6 @@
 //     startState: string;
 //     acceptStates: string[];
 // }
-
-<<<<<<< HEAD
 
 function convertIDtoLabelOrSymbol(id: string, stateManagerData: any): string | null {
     // Check if the ID matches a state ID
@@ -103,15 +101,4 @@
             console.log('Result: Unknown Status');
             return 'Unknown Status';
     }
-=======
-export function testStringOnAutomata(dfa: DFA, testString: string): string {
-    
-    // Logic is pretty straightforward. Creates an instance of a DFARunner, runs the DFA passed to it with the test
-    // string and returns the result to the test string window.
-    let runner = new DFARunner(dfa, testString.split(''));
-    runner.runUntilConclusion();
-    let result = runner.getStatus();
-
-    return result === DFARunnerStatus.Accepted ? 'Accepted' : 'Rejected';
->>>>>>> e9a02312
-}+}
