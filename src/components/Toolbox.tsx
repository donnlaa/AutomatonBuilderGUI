--- conflicted
+++ resolved
@@ -6,17 +6,13 @@
 import { BsCursor, BsCursorFill, BsDownload, BsNodePlus, BsNodePlusFill, BsPlusCircle, BsPlusCircleFill, BsUpload, BsZoomIn, BsZoomOut, BsFillArrowLeftCircleFill, BsFillArrowRightCircleFill, BsCake } from 'react-icons/bs';
 import { TbZoomReset } from "react-icons/tb";
 import { GrGrid } from "react-icons/gr";
-<<<<<<< HEAD
+import ConfirmationDialog from './ConfirmationDialog';
 import { FaRegImage } from "react-icons/fa6";
 import { BiFileBlank, BiReset} from "react-icons/bi";
 
-=======
-import ConfirmationDialog from './ConfirmationDialog';
-import { BiCake, BiFileBlank, BiReset, BiSave, BiTrash } from "react-icons/bi";
->>>>>>> 06407774
-
 import { ClosableModalWindow } from './ModalWindow';
 import { motion, AnimatePresence } from 'framer-motion';
+
 
 interface ToolboxProps {
     currentTool: Tool
