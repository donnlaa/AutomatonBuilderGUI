--- conflicted
+++ resolved
@@ -6,12 +6,9 @@
 import { BsCursor, BsCursorFill, BsDownload, BsNodePlus, BsNodePlusFill, BsPlusCircle, BsPlusCircleFill, BsUpload, BsZoomIn, BsZoomOut, BsFillArrowLeftCircleFill, BsFillArrowRightCircleFill } from 'react-icons/bs';
 import { TbZoomReset } from "react-icons/tb";
 import { GrGrid } from "react-icons/gr";
-<<<<<<< HEAD
 import { FaRegImage } from "react-icons/fa6";
-import {  BiReset, BiTrash } from "react-icons/bi";
-=======
-import { BiCake, BiFileBlank, BiReset, BiSave, BiTrash } from "react-icons/bi";
->>>>>>> 06174444
+import { BiFileBlank, BiReset} from "react-icons/bi";
+
 
 interface ToolboxProps {
     currentTool: Tool
