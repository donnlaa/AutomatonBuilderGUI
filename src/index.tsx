import StateManager from './StateManager';
import { Tool } from './Tool';
import { useState, useEffect } from 'react';
import { createRoot } from 'react-dom/client';
import NodeView from './components/NodeView';
import Toolbox from './components/Toolbox';
import FloatingPanel from './components/FloatingPanel';
import SelectableObject from './SelectableObject';
import DetailsBox from './components/DetailsBox/DetailsBox';
import ModalWindow, { ClosableModalWindow } from './components/ModalWindow';
import ConfigureAutomatonWindow from './components/ConfigureAutomatonWindow';
import { BsGearFill, BsMoonFill, BsCheck2Circle } from 'react-icons/bs';
import TestStringWindow from './components/TestStringWindow';
import InformationBox, { InformationBoxType } from './components/InformationBox';

function App() {
    const [currentTool, setCurrentTool] = useState(Tool.States);
    const [selectedObjects, setSelectedObjects] = useState(new Array<SelectableObject>());
    const [startNode, setStartNode] = useState(StateManager.startNode);
<<<<<<< HEAD
  
=======
    const [isLabelUnique, setIsLabelUnique] = useState(true);

>>>>>>> 92a8a651
    // Switch current tool when keys pressed
    useEffect(() => {
        StateManager.setSelectedObjects = setSelectedObjects;
        addEventListener('keydown', (ev: KeyboardEvent) => {
            // Ignore keyboard shortcuts if user is in a text box.
            // Solution from https://stackoverflow.com/a/4575309
            const n = document.activeElement.nodeName;
            if (n == 'TEXTAREA' || n == 'INPUT') {
                return;
            }

            if (ev.code === "KeyA") {
                setCurrentTool(Tool.States);
            }
            else if (ev.code === "KeyT") {
                setCurrentTool(Tool.Transitions);
            }
            else if (ev.code === "KeyS") {
                setCurrentTool(Tool.Select);
            }

            else if (ev.code === "KeyW") {
                console.log(StateManager.toJSON());
            }
        });
    }, []);

    useEffect(() => {
        StateManager.currentTool = currentTool;
    }, [currentTool]);

    useEffect(() => {
        StateManager.selectedObjects = selectedObjects;
    }, [selectedObjects]);

    useEffect(() => {
        StateManager.startNode = startNode;
    }, [startNode]);

<<<<<<< HEAD
    const emptyStringToken = StateManager.alphabet.some(token => token.symbol.trim() === '');
=======
    useEffect(() => {
        const unique = StateManager.areAllLabelsUnique();
        setIsLabelUnique(unique);
    }, [selectedObjects]);
>>>>>>> 92a8a651


    // Config window
    const [configWindowOpen, setConfigWindowOpen] = useState(false);
    const openConfigWindow = () => { setConfigWindowOpen(true); };
    const closeConfigWindow = () => { setConfigWindowOpen(false); };

    const [TestStringWindowOpen, setTestStringWindowOpen] = useState(false);
    const openTestStringWindow = () => { setTestStringWindowOpen(true); };
    const closeTestStringWindow = () => { setTestStringWindowOpen(false); };

    const [useDarkMode, setDarkMode] = useState(false);
    const toggleDarkMode = () => { setDarkMode(!useDarkMode); };
    useEffect(() => {
        StateManager.useDarkMode = useDarkMode;
    }, [useDarkMode]);
    return (<div className={useDarkMode ? 'dark' : ''}>
            <NodeView />
            <div className='flex flex-row h-screen text-center'>
                
            <div>
    {/* The following panel will have a fixed width of 300px */}
    <FloatingPanel heightPolicy='min' style={{ width: '300px' }}>
        <DetailsBox
            selection={selectedObjects}
            startNode={startNode}
            setStartNode={setStartNode}
        />
        {!isLabelUnique && (
            <InformationBox infoBoxType={InformationBoxType.Error}>
                Duplicate state labels detected. Each state must have a unique label.
            </InformationBox>
        )}

        {emptyStringToken && (
            <InformationBox infoBoxType={InformationBoxType.Error}>
                Invalid token: Empty string detected.
            </InformationBox>
        )}

        {/* Some example error message boxes */}
        <InformationBox infoBoxType={InformationBoxType.Error}>
            State "q0" has multiple transitions for token "a"
        </InformationBox>

        <InformationBox infoBoxType={InformationBoxType.Error}>
            State "q0" has no transition for token "b"
        </InformationBox>

        <InformationBox infoBoxType={InformationBoxType.Error}>
            Transitions on empty string (ε) not allowed in DFA
        </InformationBox>

        <InformationBox infoBoxType={InformationBoxType.Error}>
            Alphabet needs at least one token
        </InformationBox>

        <InformationBox infoBoxType={InformationBoxType.Error}>
            Token "c" is repeated in alphabet
        </InformationBox>

        <InformationBox infoBoxType={InformationBoxType.Warning}>
            State "q3" is inaccessible
        </InformationBox>

        <InformationBox infoBoxType={InformationBoxType.Warning}>
            Accept state "q4" is inaccessible; automaton will always reject
        </InformationBox>
        
        <div className="flex flex-col items-center mt-4">
            <button
                className="rounded-full p-2 m-1 mx-2 block bg-amber-500 text-white text-center"
                onClick={openConfigWindow}
            >
                <div className='flex flex-row items-center place-content-center mx-2'>
                    <BsGearFill className='mr-1' />
                    Configure Automaton
                </div>
            </button>
            <button  className="rounded-full p-2 m-1 mx-2 block bg-gray-500 text-white text-center" onClick={toggleDarkMode}>
                <div className='flex flex-row items-center place-content-center mx-2'>
                    <BsMoonFill className='mr-1' />
                    Dark Mode
                </div>
            </button>

                <button className="rounded-full p-2 m-1 mx-2 block bg-green-500 text-white text-center" onClick={openTestStringWindow}>
                    <div className='flex flex-row items-center place-content-center mx-2'>
                        <BsCheck2Circle className='mr-1' />
                        Test String
                    </div>
                </button>

        </div>
    </FloatingPanel>

    {/* More FloatingPanels as needed */}
</div>
               
                <FloatingPanel heightPolicy='min'>
                    <Toolbox currentTool={currentTool} setCurrentTool={setCurrentTool} />
                </FloatingPanel>
            </div>
            {configWindowOpen ? <ClosableModalWindow title='Configure Automaton' close={closeConfigWindow}><ConfigureAutomatonWindow /></ClosableModalWindow> : <></>}
        {TestStringWindowOpen ? <ClosableModalWindow title='Test String' close={closeTestStringWindow}><TestStringWindow /></ClosableModalWindow> : <></>}            </div>
    );
}

const domNode = document.getElementById('react-root');
const root = createRoot(domNode);
root.render(<App />);
<|MERGE_RESOLUTION|>--- conflicted
+++ resolved
@@ -17,12 +17,8 @@
     const [currentTool, setCurrentTool] = useState(Tool.States);
     const [selectedObjects, setSelectedObjects] = useState(new Array<SelectableObject>());
     const [startNode, setStartNode] = useState(StateManager.startNode);
-<<<<<<< HEAD
-  
-=======
     const [isLabelUnique, setIsLabelUnique] = useState(true);
 
->>>>>>> 92a8a651
     // Switch current tool when keys pressed
     useEffect(() => {
         StateManager.setSelectedObjects = setSelectedObjects;
@@ -62,14 +58,14 @@
         StateManager.startNode = startNode;
     }, [startNode]);
 
-<<<<<<< HEAD
+
     const emptyStringToken = StateManager.alphabet.some(token => token.symbol.trim() === '');
-=======
+
     useEffect(() => {
         const unique = StateManager.areAllLabelsUnique();
         setIsLabelUnique(unique);
     }, [selectedObjects]);
->>>>>>> 92a8a651
+
 
 
     // Config window
