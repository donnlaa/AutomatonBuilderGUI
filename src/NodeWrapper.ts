import Konva from 'konva';
import StateManager from './StateManager';
import { Tool } from './Tool';
import { Vector2d } from 'konva/lib/types';
import SelectableObject from './SelectableObject';
import { v4 as uuidv4 } from 'uuid';

export default class NodeWrapper extends SelectableObject {
  public static readonly NodeRadius = 30;

  public static readonly SelectedStrokeColor = '#018ED5';
  public static readonly SelectedStrokeWidth = 4;

  public static readonly StrokeColor = 'black';
  public static readonly StrokeWidth = 2;

  private nodeBackground: Konva.Circle;
  private nodeAcceptCircle: Konva.Circle;

  private nodeLabel: Konva.Text;
  public nodeGroup: Konva.Group;

  private lastPos: Vector2d;

  private _isAcceptNode: boolean = false;

  private _labelText: string = "state";

  private readonly _id: string
  public get id(): string {
    return this._id;
  }

  public toJSON() {
    return {
      id: this.id,
      x: this.nodeGroup.x(),
      y: this.nodeGroup.y(),
      label: this.labelText
    }
  }

  constructor(x: number, y: number, label: string | null = null, isAcceptState: boolean | null = null, id: string | null = null) {
    super();
    this._id = id ?? uuidv4();

<<<<<<< HEAD
    this._labelText = label ?? `q${StateManager._nextStateId++}`;
=======
    this._labelText = label ?? `q${StateManager._nextStateId++}`; // This becomes the label;
>>>>>>> 5f8daac7

    this.nodeGroup = new Konva.Group({ x: x, y: y });

    // create our shape
    this.nodeBackground = new Konva.Circle({
      x: 0,
      y: 0,
      radius: NodeWrapper.NodeRadius,
      fill: StateManager.colorScheme.nodeFill,
      stroke: StateManager.colorScheme.nodeStrokeColor,
      strokeWidth: NodeWrapper.StrokeWidth
    });

    this.nodeAcceptCircle = new Konva.Circle({
      x: 0,
      y: 0,
      radius: NodeWrapper.NodeRadius * 0.8,
      fill: 'transparent',
      stroke: StateManager.colorScheme.nodeAcceptStrokeColor,
      strokeWidth: 1.5,
      visible: this._isAcceptNode
    });

    this.nodeLabel = new Konva.Text({
      x: (-NodeWrapper.NodeRadius * 2 * 0.75) / 2,
      y: (-NodeWrapper.NodeRadius * 2 * 0.75) / 2,
      width: NodeWrapper.NodeRadius * 2 * 0.75,
      height: NodeWrapper.NodeRadius * 2 * 0.75,
      align: 'center',
      verticalAlign: 'middle',
      text: this._labelText,
      fontSize: 15,
      fill: StateManager.colorScheme.nodeLabelColor,
    });

    this.nodeGroup.add(this.nodeBackground);
    this.nodeGroup.add(this.nodeAcceptCircle);
    this.nodeGroup.add(this.nodeLabel);

    this.nodeGroup.draggable(true);

    // TODO: figure out how to get this to activate when in drag operation
    // https://konvajs.org/docs/drag_and_drop/Drop_Events.html
    this.nodeGroup.on('mouseenter', (ev) => this.onMouseEnter.call(this, ev));
    this.nodeGroup.on('mouseleave', (ev) => this.onMouseLeave.call(this, ev));

    this.nodeGroup.on('click', (ev) => this.onClick.call(this, ev));
    this.nodeGroup.on('dragstart', (ev) => this.onDragStart.call(this, ev));
    this.nodeGroup.on('dragmove', (ev) => this.onDragMove.call(this, ev));
    this.nodeGroup.on('dragend', (ev) => this.onDragEnd.call(this, ev));
  }

  public adjustFontSize() {
    const maxTextWidth = NodeWrapper.NodeRadius * 2 * 0.75; // 75% of the diameter (inner circle is 80% of diameter)
    let fontSize = this.nodeLabel.fontSize();
    
    const tempText = new Konva.Text({
      text: this._labelText,
      fontSize: fontSize,
    });
  
    // measure text width with current font size
    let textWidth = tempText.getClientRect().width;

    if (textWidth > maxTextWidth && fontSize > 10) 
    {
      while (textWidth > maxTextWidth && fontSize > 10) 
      { // minimum font size is 10
        fontSize -= 1; // decrement font size
        tempText.fontSize(fontSize); // update tempText font size
        textWidth = tempText.getClientRect().width; // remeasure text width with new font size
      }
    } 
    else if (textWidth < maxTextWidth && fontSize < 15) 
    {
      // Increase font size until the text fits within the maximum width
      while (textWidth < maxTextWidth && fontSize < 15) 
      { 
        fontSize += 1; // increment font size
        tempText.fontSize(fontSize); 
        textWidth = tempText.getClientRect().width; 
      }
    }

    this.nodeLabel.fontSize(fontSize);
    this.nodeLabel.wrap('word');
    this.nodeLabel.align('center');
    this.nodeLabel.verticalAlign('middle');
  }
  
  public onClick(ev: Konva.KonvaEventObject<MouseEvent>) {
    if (StateManager.currentTool === Tool.Select) {
      // If shift isn't being held, then clear all previous selection
      if (!ev.evt.shiftKey) {
        StateManager.deselectAllObjects();
      }
      StateManager.selectObject(this);
    }
  }

  public select() {
    this.nodeBackground.stroke(StateManager.colorScheme.selectedNodeStrokeColor);
    this.nodeBackground.strokeWidth(NodeWrapper.SelectedStrokeWidth);
  }

  public deselect() {
    this.nodeBackground.stroke(StateManager.colorScheme.nodeStrokeColor);
    this.nodeBackground.strokeWidth(NodeWrapper.StrokeWidth);
  }

  public deleteKonvaObjects() {
    this.nodeGroup.destroy();
  }

  public get isAcceptNode(): boolean {
    return this._isAcceptNode;
  }

  public set isAcceptNode(value: boolean) {
    const prev = this._isAcceptNode;
    this._isAcceptNode = value;
    if (this._isAcceptNode) {
      this.nodeAcceptCircle.visible(true);
    }
    else {
      this.nodeAcceptCircle.visible(false);
    }
  }

  public toggleAcceptNode() {
    this.isAcceptNode = !this._isAcceptNode;
  }


  public enableNewConnectionGlow() {
    this.nodeBackground.shadowColor(StateManager.colorScheme.newConnectionGlowColor);
    this.nodeBackground.shadowOffset({ x: 0, y: 0 });
    this.nodeBackground.shadowOpacity(StateManager.colorScheme.newConnectionShadowOpacity);
    this.nodeBackground.shadowBlur(StateManager.colorScheme.newConnectionShadowBlur);
    this.nodeBackground.shadowEnabled(true);
  }

  public disableShadowEffects() {
    this.nodeBackground.shadowEnabled(false);
  }

  public enableDragDropShadow() {
    this.nodeBackground.shadowColor(StateManager.colorScheme.nodeDragDropShadowColor);
    this.nodeBackground.shadowOffset({ x: 0, y: 3 });
    this.nodeBackground.shadowOpacity(StateManager.colorScheme.nodeDragDropShadowOpacity);
    this.nodeBackground.shadowBlur(StateManager.colorScheme.nodeDragDropShadowBlur);
    this.nodeBackground.shadowEnabled(true);
  }

  public onMouseEnter(ev: Konva.KonvaEventObject<MouseEvent>) {
    if (StateManager.currentTool === Tool.Transitions && StateManager.tentativeTransitionInProgress) {
      StateManager.tentativeTransitionTarget = this;
      this.enableNewConnectionGlow();
    }
  }

  public onMouseLeave(ev: Konva.KonvaEventObject<MouseEvent>) {
    if (StateManager.currentTool === Tool.Transitions) {
      if (StateManager.tentativeTransitionInProgress && StateManager.tentativeTransitionTarget === this) {
        StateManager.tentativeTransitionTarget = null;
        this.disableShadowEffects();
      }
    }
  }

  public onDragStart(ev: Konva.KonvaEventObject<MouseEvent>) {
    this.lastPos = this.nodeGroup.absolutePosition();

    // No dragging when in state mode!
    if (StateManager.currentTool === Tool.States) {
      this.nodeGroup.stopDrag();
    }
    else if (StateManager.currentTool === Tool.Transitions) {
      StateManager.startTentativeTransition(this);
    }
    else if (StateManager.currentTool === Tool.Select) {
      if (!ev.evt.shiftKey && StateManager.selectedObjects.length === 1) {
        StateManager.deselectAllObjects();
      }
      StateManager.selectObject(this);

      StateManager.selectedObjects.forEach((obj) => {
        if (obj instanceof NodeWrapper) {
          obj.enableDragDropShadow();
        }
      });
    }
  }

  public onDragMove(ev: Konva.KonvaEventObject<MouseEvent>) {
    if (StateManager.currentTool == Tool.Transitions) {
      this.nodeGroup.absolutePosition(this.lastPos);
      StateManager.updateTentativeTransitionHead(ev.evt.pageX, ev.evt.pageY);
    }
    else if (StateManager.currentTool === Tool.Select) {
      this.konvaObject().fire('move', ev);

      // Move all selected objects along with this one!
      const allOtherSelected = StateManager.selectedObjects.filter((i) => i !== this);
      allOtherSelected.forEach((obj) => {
        if (obj instanceof NodeWrapper) {
          obj.konvaObject().absolutePosition({
            x: obj.konvaObject().absolutePosition().x + ev.evt.movementX,
            y: obj.konvaObject().absolutePosition().y + ev.evt.movementY
          });
          obj.konvaObject().fire('move', ev);
        }
      });
    }
  }

  public onDragEnd() {
    if (StateManager.currentTool == Tool.States) {

    }
    else if (StateManager.currentTool === Tool.Transitions) {
      StateManager.endTentativeTransition();
    }
    else if (StateManager.currentTool === Tool.Select) {
      StateManager.selectedObjects.forEach((obj) => {
        if (obj instanceof NodeWrapper) {
          obj.disableShadowEffects();
        }
      });
    }
  }

  public konvaObject(): Konva.Node {
    return this.nodeGroup;
  }

  public get labelText(): string {
    return this._labelText;
  }

  public set labelText(value: string) {
    this._labelText = value;
    this.nodeLabel.text(this._labelText);
    this.adjustFontSize();
  }

  public updateColorScheme() {
    this.nodeBackground.fill(StateManager.colorScheme.nodeFill);

    
    this.nodeBackground.stroke(StateManager.colorScheme.nodeStrokeColor);
    this.nodeAcceptCircle.stroke(StateManager.colorScheme.nodeAcceptStrokeColor);
    this.nodeLabel.fill(StateManager.colorScheme.nodeLabelColor);
  }
}<|MERGE_RESOLUTION|>--- conflicted
+++ resolved
@@ -44,11 +44,7 @@
     super();
     this._id = id ?? uuidv4();
 
-<<<<<<< HEAD
-    this._labelText = label ?? `q${StateManager._nextStateId++}`;
-=======
     this._labelText = label ?? `q${StateManager._nextStateId++}`; // This becomes the label;
->>>>>>> 5f8daac7
 
     this.nodeGroup = new Konva.Group({ x: x, y: y });
 
